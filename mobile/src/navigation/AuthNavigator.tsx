--- conflicted
+++ resolved
@@ -1,6 +1,5 @@
 import React from 'react';
 import { createNativeStackNavigator } from '@react-navigation/native-stack';
-<<<<<<< HEAD
 import {
   View,
   StyleSheet,
@@ -12,12 +11,6 @@
 import { Button, Text, colors, spacing } from '../ui';
 import { ApiError, login } from '../services/api';
 import { saveTokens } from '../services/authStorage';
-=======
-import { View, StyleSheet, TextInput, KeyboardAvoidingView, Platform, ActivityIndicator } from 'react-native';
-import { Button, Text, spacing, colors } from '../ui';
-import { apiClient, ApiError } from '../api/client';
-import type { AuthTokens } from '../types/api';
->>>>>>> 2883dbc8
 
 type AuthStackParamList = {
   SignIn: undefined;
@@ -25,7 +18,6 @@
 
 const Stack = createNativeStackNavigator<AuthStackParamList>();
 
-<<<<<<< HEAD
 const SignInScreen: React.FC<{ onSignIn: () => void }> = ({ onSignIn }) => {
   const [email, setEmail] = React.useState('');
   const [password, setPassword] = React.useState('');
@@ -54,33 +46,10 @@
         setErrorMessage(error.message);
       } else {
         setErrorMessage('Unable to sign in. Please try again.');
-=======
-const SignInScreen: React.FC<{ onAuthenticated: (tokens: AuthTokens) => void }> = ({ onAuthenticated }) => {
-  const [email, setEmail] = React.useState('');
-  const [password, setPassword] = React.useState('');
-  const [isSubmitting, setIsSubmitting] = React.useState(false);
-  const [error, setError] = React.useState<string | null>(null);
-
-  const handleSubmit = React.useCallback(async () => {
-    if (!email || !password || isSubmitting) {
-      return;
-    }
-    setError(null);
-    setIsSubmitting(true);
-    try {
-      const tokens = await apiClient.login({ email, password });
-      onAuthenticated(tokens);
-    } catch (err) {
-      const message = err instanceof Error ? err.message : 'Unable to sign in';
-      setError(message);
-      if (err instanceof ApiError && err.status >= 500) {
-        console.error('Sign in failed with server error', err);
->>>>>>> 2883dbc8
       }
     } finally {
       setIsSubmitting(false);
     }
-<<<<<<< HEAD
   }, [canSubmit, email, isSubmitting, onSignIn, password]);
 
   return (
@@ -89,37 +58,21 @@
       behavior={Platform.OS === 'ios' ? 'padding' : undefined}
     >
       <View style={styles.content}>
-=======
-  }, [email, password, isSubmitting, onAuthenticated]);
-
-  return (
-    <KeyboardAvoidingView
-      behavior={Platform.select({ ios: 'padding', android: undefined })}
-      style={styles.container}
-    >
-      <View style={styles.form}>
->>>>>>> 2883dbc8
         <Text variant="headline" emphasis="bold" style={styles.heading}>
           Welcome back
         </Text>
         <Text color="textSecondary" style={styles.copy}>
           Sign in to keep learning new phrases and track your progress.
         </Text>
-<<<<<<< HEAD
 
         <View style={styles.fieldGroup}>
           <Text variant="subtitle" emphasis="medium" style={styles.label}>
-=======
-        <View style={styles.fieldGroup}>
-          <Text variant="subtitle" style={styles.label}>
->>>>>>> 2883dbc8
             Email
           </Text>
           <TextInput
             value={email}
             onChangeText={setEmail}
             autoCapitalize="none"
-<<<<<<< HEAD
             keyboardType="email-address"
             autoComplete="email"
             textContentType="username"
@@ -132,24 +85,12 @@
 
         <View style={styles.fieldGroup}>
           <Text variant="subtitle" emphasis="medium" style={styles.label}>
-=======
-            autoCorrect={false}
-            keyboardType="email-address"
-            style={styles.input}
-            placeholder="you@example.com"
-            textContentType="username"
-          />
-        </View>
-        <View style={styles.fieldGroup}>
-          <Text variant="subtitle" style={styles.label}>
->>>>>>> 2883dbc8
             Password
           </Text>
           <TextInput
             value={password}
             onChangeText={setPassword}
             secureTextEntry
-<<<<<<< HEAD
             autoCapitalize="none"
             autoComplete="password"
             textContentType="password"
@@ -182,25 +123,6 @@
             style={styles.loadingIndicator}
           />
         ) : null}
-=======
-            style={styles.input}
-            placeholder="••••••••"
-            textContentType="password"
-          />
-        </View>
-        {error ? (
-          <Text color="error" style={styles.errorText}>
-            {error}
-          </Text>
-        ) : null}
-        <Button
-          label={isSubmitting ? 'Signing in…' : 'Sign in'}
-          onPress={handleSubmit}
-          disabled={isSubmitting || !email || !password}
-          style={styles.submitButton}
-        />
-        {isSubmitting ? <ActivityIndicator color={colors.primary} style={styles.activityIndicator} /> : null}
->>>>>>> 2883dbc8
       </View>
     </KeyboardAvoidingView>
   );
@@ -240,11 +162,7 @@
     marginBottom: spacing.lg
   },
   copy: {
-<<<<<<< HEAD
     marginBottom: spacing.lg
-=======
-    marginBottom: spacing.xl
->>>>>>> 2883dbc8
   },
   fieldGroup: {
     marginBottom: spacing.lg
@@ -259,7 +177,6 @@
     paddingHorizontal: spacing.md,
     paddingVertical: spacing.sm,
     fontSize: 16,
-<<<<<<< HEAD
     backgroundColor: '#FFFFFF',
     color: colors.text
   },
@@ -271,19 +188,5 @@
   },
   loadingIndicator: {
     marginTop: spacing.sm
-=======
-    color: colors.text,
-    backgroundColor: '#FFFFFF'
-  },
-  errorText: {
-    marginTop: spacing.sm,
-    marginBottom: spacing.md
-  },
-  submitButton: {
-    marginTop: spacing.lg
-  },
-  activityIndicator: {
-    marginTop: spacing.md
->>>>>>> 2883dbc8
   }
 });
--- conflicted
+++ resolved
@@ -1,20 +1,8 @@
 import React from 'react';
 import { createNativeStackNavigator } from '@react-navigation/native-stack';
 import { createBottomTabNavigator } from '@react-navigation/bottom-tabs';
-<<<<<<< HEAD
 import { View, StyleSheet } from 'react-native';
 import { Button, Text, colors, spacing } from '../ui';
-=======
-import {
-  View,
-  StyleSheet,
-  FlatList,
-  RefreshControl,
-  ActivityIndicator,
-  ScrollView,
-} from 'react-native';
-import { useFocusEffect } from '@react-navigation/native';
->>>>>>> 2883dbc8
 import { Ionicons } from '@expo/vector-icons';
 import { Button, Card, Text, colors, spacing } from '../ui';
 import { useLearnerContext } from '../context/LearnerContext';
@@ -43,7 +31,6 @@
   { label: 'Easy', rating: 3 },
 ] as const;
 
-<<<<<<< HEAD
 const ProfileScreen: React.FC<{ onSignOut: () => void }> = ({ onSignOut }) => (
   <View style={styles.centered}>
     <Text variant="headline" emphasis="bold">
@@ -55,369 +42,6 @@
     <Button label="Sign out" variant="secondary" onPress={onSignOut} style={styles.signOutButton} />
   </View>
 );
-=======
-function resolveTranslation(card: AnkiWordProgress) {
-  if (card.direction === 'fr_to_de') {
-    return card.german_translation || card.english_translation || '';
-  }
-  if (card.direction === 'de_to_fr') {
-    return card.french_translation || card.english_translation || '';
-  }
-  return card.english_translation || card.french_translation || card.german_translation || '';
-}
-
-function formatDueDate(value?: string | null) {
-  if (!value) {
-    return 'Soon';
-  }
-  const date = new Date(value);
-  if (Number.isNaN(date.getTime())) {
-    return 'Soon';
-  }
-  return `${date.toLocaleDateString()} · ${date.toLocaleTimeString([], { hour: '2-digit', minute: '2-digit' })}`;
-}
-
-const DueCardItem: React.FC<{
-  card: AnkiWordProgress;
-  onReview: (rating: number) => Promise<void>;
-  isReviewing: boolean;
-}> = ({ card, onReview, isReviewing }) => {
-  return (
-    <Card style={styles.card}>
-      <View style={styles.cardHeader}>
-        <Text variant="title" emphasis="bold">
-          {card.word}
-        </Text>
-        <Text color="textSecondary">{resolveTranslation(card)}</Text>
-      </View>
-      <View style={styles.cardMeta}>
-        <Text variant="caption" color="textSecondary">
-          Scheduler · {card.scheduler?.toUpperCase() || 'ANKI'}
-        </Text>
-        <Text variant="caption" color="textSecondary">
-          Due · {formatDueDate(card.due_at ?? card.next_review)}
-        </Text>
-      </View>
-      <View style={styles.ratingRow}>
-        {ratingOptions.map(({ label, rating }) => (
-          <Button
-            key={label}
-            label={label}
-            variant={rating >= 2 ? 'primary' : 'secondary'}
-            onPress={() => {
-              void onReview(rating);
-            }}
-            disabled={isReviewing}
-            style={styles.ratingButton}
-          />
-        ))}
-      </View>
-    </Card>
-  );
-};
-
-const LearnScreen: React.FC = () => {
-  const {
-    profile,
-    ankiSummary,
-    dueAnkiCards,
-    isLoading,
-    isSyncing,
-    error,
-    refresh,
-    submitAnkiReview,
-    clearError,
-  } = useLearnerContext();
-  const [refreshing, setRefreshing] = React.useState(false);
-  const [reviewingId, setReviewingId] = React.useState<number | null>(null);
-  const [localError, setLocalError] = React.useState<string | null>(null);
-
-  React.useEffect(() => {
-    setLocalError(error);
-  }, [error]);
-
-  const handleRefresh = React.useCallback(async () => {
-    setRefreshing(true);
-    try {
-      await refresh();
-      setLocalError(null);
-    } finally {
-      setRefreshing(false);
-    }
-  }, [refresh]);
-
-  useFocusEffect(
-    React.useCallback(() => {
-      let isMounted = true;
-      const sync = async () => {
-        try {
-          await refresh({ background: true });
-        } catch (err) {
-          if (isMounted) {
-            console.warn('Background sync failed', err);
-          }
-        }
-      };
-
-      void sync();
-      const intervalId = setInterval(sync, 60_000);
-      return () => {
-        isMounted = false;
-        clearInterval(intervalId);
-      };
-    }, [refresh])
-  );
-
-  const handleReview = React.useCallback(
-    async (card: AnkiWordProgress, rating: number) => {
-      try {
-        setReviewingId(card.word_id);
-        await submitAnkiReview(card.word_id, rating);
-        setLocalError(null);
-      } catch (err) {
-        const message = err instanceof Error ? err.message : 'Could not submit review';
-        setLocalError(message);
-      } finally {
-        setReviewingId(null);
-      }
-    },
-    [submitAnkiReview]
-  );
-
-  const displayedCards = React.useMemo(() => dueAnkiCards.slice(0, 50), [dueAnkiCards]);
-
-  return (
-    <View style={styles.screen}>
-      {localError ? (
-        <Card style={styles.errorCard}>
-          <Text color="error" style={styles.errorText}>
-            {localError}
-          </Text>
-          <Button label="Dismiss" variant="ghost" onPress={() => { clearError(); setLocalError(null); }} />
-        </Card>
-      ) : null}
-      <FlatList
-        data={displayedCards}
-        keyExtractor={(item) => `${item.word_id}`}
-        contentContainerStyle={styles.listContent}
-        refreshControl={
-          <RefreshControl refreshing={refreshing || isSyncing} onRefresh={handleRefresh} tintColor={colors.primary} />
-        }
-        ListHeaderComponent={
-          <View style={styles.header}>
-            <Text variant="headline" emphasis="bold" style={styles.headerTitle}>
-              {profile?.full_name ? `Bonjour, ${profile.full_name.split(' ')[0]}!` : 'Ready to review?'}
-            </Text>
-            <Text color="textSecondary" style={styles.headerSubtitle}>
-              {ankiSummary
-                ? `You have ${ankiSummary.due_today} cards due today across ${ankiSummary.total_cards} total.`
-                : 'Check in with your cards to keep momentum.'}
-            </Text>
-            {ankiSummary ? (
-              <View style={styles.summaryRow}>
-                {[
-                  { label: 'Due today', value: ankiSummary.due_today },
-                  { label: 'Total cards', value: ankiSummary.total_cards },
-                ].map((stat, index, array) => (
-                  <Card
-                    key={stat.label}
-                    style={[styles.summaryCard, index < array.length - 1 ? styles.summaryCardSpacing : null]}
-                  >
-                    <Text variant="caption" color="textSecondary">
-                      {stat.label}
-                    </Text>
-                    <Text variant="title" emphasis="bold">
-                      {stat.value}
-                    </Text>
-                  </Card>
-                ))}
-              </View>
-            ) : null}
-            <Text variant="subtitle" emphasis="medium" style={styles.sectionTitle}>
-              Due cards
-            </Text>
-          </View>
-        }
-        ListEmptyComponent={
-          isLoading ? (
-            <View style={styles.emptyState}>
-              <ActivityIndicator color={colors.primary} />
-              <Text color="textSecondary" style={styles.emptyText}>
-                Loading your study data…
-              </Text>
-            </View>
-          ) : (
-            <View style={styles.emptyState}>
-              <Ionicons name="checkmark-circle" size={48} color={colors.primary} />
-              <Text variant="title" emphasis="bold" style={styles.emptyTitle}>
-                All caught up!
-              </Text>
-              <Text color="textSecondary" style={styles.emptyText}>
-                No cards are due right now. Check back later or import new decks.
-              </Text>
-            </View>
-          )
-        }
-        renderItem={({ item }) => (
-          <DueCardItem
-            card={item}
-            onReview={(rating) => handleReview(item, rating)}
-            isReviewing={reviewingId === item.word_id}
-          />
-        )}
-        ItemSeparatorComponent={() => <View style={styles.separator} />}
-      />
-    </View>
-  );
-};
-
-const ProfileScreen: React.FC<{ onSignOut: () => void }> = ({ onSignOut }) => {
-  const { profile, ankiSummary, reviewQueue, lastSyncedAt, isSyncing, refresh } = useLearnerContext();
-  const [refreshing, setRefreshing] = React.useState(false);
-
-  const queueSummary = React.useMemo(() => {
-    const now = Date.now();
-    return reviewQueue.reduce(
-      (acc, item) => {
-        acc.total += 1;
-        if (item.is_new) {
-          acc.new += 1;
-        }
-        const dueDate = item.next_review ? Date.parse(item.next_review) : null;
-        if (dueDate !== null && !Number.isNaN(dueDate) && dueDate <= now) {
-          acc.due += 1;
-        }
-        return acc;
-      },
-      { total: 0, new: 0, due: 0 }
-    );
-  }, [reviewQueue]);
-
-  const handleRefresh = React.useCallback(async () => {
-    setRefreshing(true);
-    try {
-      await refresh();
-    } finally {
-      setRefreshing(false);
-    }
-  }, [refresh]);
-
-  return (
-    <ScrollView
-      style={styles.screen}
-      contentContainerStyle={styles.profileContent}
-      refreshControl={
-        <RefreshControl
-          refreshing={refreshing || isSyncing}
-          onRefresh={handleRefresh}
-          tintColor={colors.primary}
-        />
-      }
-    >
-      <Card style={styles.card}>
-        <Text variant="headline" emphasis="bold">
-          {profile?.full_name || 'Learner profile'}
-        </Text>
-        <Text color="textSecondary">{profile?.email}</Text>
-        <View style={styles.profileRow}>
-          <View style={[styles.profileColumn, styles.profileColumnSpacing]}>
-            <Text variant="caption" color="textSecondary">
-              Target language
-            </Text>
-            <Text variant="subtitle" emphasis="medium">
-              {profile?.target_language?.toUpperCase() || '—'}
-            </Text>
-          </View>
-          <View style={[styles.profileColumn, styles.profileColumnSpacing]}>
-            <Text variant="caption" color="textSecondary">
-              Level
-            </Text>
-            <Text variant="subtitle" emphasis="medium">
-              {profile?.level ?? '—'}
-            </Text>
-          </View>
-          <View style={styles.profileColumn}>
-            <Text variant="caption" color="textSecondary">
-              Streak
-            </Text>
-            <Text variant="subtitle" emphasis="medium">
-              {profile?.current_streak ?? 0} days
-            </Text>
-          </View>
-        </View>
-      </Card>
-
-      {ankiSummary ? (
-        <Card style={styles.card}>
-          <Text variant="title" emphasis="bold" style={styles.sectionTitle}>
-            Anki summary
-          </Text>
-          <View style={styles.summaryRow}>
-            {[
-              { label: 'Due today', value: ankiSummary.due_today },
-              { label: 'Total cards', value: ankiSummary.total_cards },
-            ].map((stat, index, array) => (
-              <Card
-                key={stat.label}
-                style={[styles.summaryCard, index < array.length - 1 ? styles.summaryCardSpacing : null]}
-              >
-                <Text variant="caption" color="textSecondary">
-                  {stat.label}
-                </Text>
-                <Text variant="title" emphasis="bold">
-                  {stat.value}
-                </Text>
-              </Card>
-            ))}
-          </View>
-          <View style={styles.stageChips}>
-            {Object.entries(ankiSummary.stage_totals).map(([stage, count]) => (
-              <View key={stage} style={styles.stageChip}>
-                <Text variant="caption" color="textSecondary">
-                  {stage.replace(/_/g, ' ')}
-                </Text>
-                <Text variant="body" emphasis="bold">
-                  {count}
-                </Text>
-              </View>
-            ))}
-          </View>
-          <View style={styles.directionList}>
-            {Object.entries(ankiSummary.directions).map(([direction, stats], index) => (
-              <View
-                key={direction}
-                style={[styles.directionRow, index === 0 ? null : styles.directionRowSpacing]}
-              >
-                <Text variant="subtitle" emphasis="medium">
-                  {direction.replace(/_/g, ' → ')}
-                </Text>
-                <Text color="textSecondary">
-                  {stats.due_today} due / {stats.total} total
-                </Text>
-              </View>
-            ))}
-          </View>
-        </Card>
-      ) : null}
-
-      <Card style={styles.card}>
-        <Text variant="title" emphasis="bold" style={styles.sectionTitle}>
-          Practice queue
-        </Text>
-        <Text color="textSecondary" style={styles.profileSubtitle}>
-          {queueSummary.total} cards loaded · {queueSummary.due} due soon · {queueSummary.new} new
-        </Text>
-      </Card>
-
-      <Button label="Sign out" variant="secondary" onPress={onSignOut} style={styles.signOutButton} />
-
-      <Text variant="caption" color="textSecondary" style={styles.syncInfo}>
-        Last synced {lastSyncedAt ? new Date(lastSyncedAt).toLocaleString() : 'just now'}
-      </Text>
-    </ScrollView>
-  );
-};
->>>>>>> 2883dbc8
 
 const HomeStackNavigator: React.FC = () => (
   <HomeStack.Navigator>
@@ -427,13 +51,10 @@
   </HomeStack.Navigator>
 );
 
-<<<<<<< HEAD
 interface AppNavigatorProps {
   onSignOut: () => void;
 }
 
-=======
->>>>>>> 2883dbc8
 export const AppNavigator: React.FC<AppNavigatorProps> = ({ onSignOut }) => (
   <Tab.Navigator
     screenOptions={({ route }) => ({
@@ -509,7 +130,6 @@
   },
   emptyState: {
     alignItems: 'center',
-<<<<<<< HEAD
     justifyContent: 'center',
     paddingHorizontal: 24
   },
@@ -520,74 +140,4 @@
   signOutButton: {
     minWidth: 160
   }
-=======
-    paddingVertical: spacing.xl,
-  },
-  emptyTitle: {
-    textAlign: 'center',
-    marginTop: spacing.md,
-  },
-  emptyText: {
-    textAlign: 'center',
-    paddingHorizontal: spacing.xl,
-    marginTop: spacing.sm,
-  },
-  errorCard: {
-    marginHorizontal: spacing.lg,
-    marginTop: spacing.lg,
-  },
-  errorText: {
-    marginBottom: spacing.sm,
-  },
-  profileContent: {
-    padding: spacing.lg,
-    paddingBottom: spacing.xxl,
-  },
-  profileRow: {
-    flexDirection: 'row',
-    justifyContent: 'space-between',
-    marginTop: spacing.lg,
-  },
-  profileColumn: {
-    flex: 1,
-  },
-  profileColumnSpacing: {
-    marginRight: spacing.lg,
-  },
-  profileSubtitle: {
-    marginTop: spacing.sm,
-  },
-  stageChips: {
-    flexDirection: 'row',
-    flexWrap: 'wrap',
-    marginTop: spacing.md,
-  },
-  stageChip: {
-    paddingHorizontal: spacing.md,
-    paddingVertical: spacing.xs,
-    borderRadius: 999,
-    backgroundColor: colors.surface,
-    borderWidth: 1,
-    borderColor: colors.border,
-    marginRight: spacing.sm,
-    marginBottom: spacing.sm,
-  },
-  directionList: {
-    marginTop: spacing.lg,
-  },
-  directionRow: {
-    flexDirection: 'row',
-    justifyContent: 'space-between',
-  },
-  directionRowSpacing: {
-    marginTop: spacing.sm,
-  },
-  signOutButton: {
-    marginTop: spacing.lg,
-  },
-  syncInfo: {
-    marginTop: spacing.sm,
-    textAlign: 'center',
-  },
->>>>>>> 2883dbc8
 });
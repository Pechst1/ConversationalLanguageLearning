--- conflicted
+++ resolved
@@ -6,34 +6,21 @@
 
 export interface RootNavigatorProps {
   isAuthenticated: boolean;
-<<<<<<< HEAD
   onSignIn: () => void;
-=======
-  onAuthenticated: (tokens: AuthTokens) => void;
->>>>>>> 2883dbc8
   onSignOut: () => void;
 }
 
 export const RootNavigator: React.FC<RootNavigatorProps> = ({
   isAuthenticated,
-<<<<<<< HEAD
   onSignIn,
   onSignOut
-=======
-  onAuthenticated,
-  onSignOut,
->>>>>>> 2883dbc8
 }) => {
   return (
     <NavigationContainer>
       {isAuthenticated ? (
         <AppNavigator onSignOut={onSignOut} />
       ) : (
-<<<<<<< HEAD
         <AuthNavigator onSignIn={onSignIn} />
-=======
-        <AuthNavigator onAuthenticated={onAuthenticated} />
->>>>>>> 2883dbc8
       )}
     </NavigationContainer>
   );
